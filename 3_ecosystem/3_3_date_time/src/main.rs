fn main() {}

const NOW: &str = "2019-06-26";

<<<<<<< HEAD
fn parse_now() -> (i32, u32, u32) {
    let parts: Vec<_> = NOW
        .split('-')
        .map(|part| part.parse::<u32>().unwrap_or(0))
        .collect();

    let year = parts.get(0).copied().unwrap_or(0) as i32;
    let month = parts.get(1).copied().unwrap_or(0);
    let day = parts.get(2).copied().unwrap_or(0);
    (year, month, day)
}

#[derive(Debug, Clone, Copy)]
=======
>>>>>>> f643da94
struct User {
    birth_year: i32,
    birth_month: u32,
    birth_day: u32,
}

impl User {
    fn with_birthdate(year: i32, month: u32, day: u32) -> Self {
        Self {
            birth_year: year,
            birth_month: month,
            birth_day: day,
        }
    }

    /// Returns current age of [`User`] in years.
    fn age(&self) -> u16 {
<<<<<<< HEAD
        let (now_year, now_month, now_day) = parse_now();

        let birth_is_future = self.birth_year > now_year
            || (self.birth_year == now_year && self.birth_month > now_month)
            || (self.birth_year == now_year
                && self.birth_month == now_month
                && self.birth_day > now_day);

        if birth_is_future {
            return 0;
        }

        let mut years = now_year - self.birth_year;
        if (self.birth_month, self.birth_day) > (now_month, now_day) {
            years -= 1;
        }

        if years <= 0 {
            0
        } else if years < 3 {
            0
        } else {
            years as u16
        }
=======
        let (now_year, now_month, now_day) = now_components();

        if self.birth_year > now_year
            || (self.birth_year == now_year
                && (self.birth_month > now_month
                    || (self.birth_month == now_month && self.birth_day > now_day)))
        {
            return 0;
        }

        let mut age = now_year - self.birth_year;

        if self.birth_month > now_month
            || (self.birth_month == now_month && self.birth_day > now_day)
        {
            age -= 1;
        }

        age as u16
>>>>>>> f643da94
    }

    /// Checks if [`User`] is 18 years old at the moment.
    fn is_adult(&self) -> bool {
        self.age() >= 18
    }
}

fn now_components() -> (i32, u32, u32) {
    let mut parts = NOW.split('-');
    let year = parts
        .next()
        .and_then(|part| part.parse::<i32>().ok())
        .expect("failed to parse year from NOW");
    let month = parts
        .next()
        .and_then(|part| part.parse::<u32>().ok())
        .expect("failed to parse month from NOW");
    let day = parts
        .next()
        .and_then(|part| part.parse::<u32>().ok())
        .expect("failed to parse day from NOW");
    (year, month, day)
}

#[cfg(test)]
mod age_spec {
    use super::*;

    #[test]
    fn counts_age() {
        for ((y, m, d), expected) in vec![
            ((1990, 6, 4), 29),
            ((1990, 7, 4), 28),
            ((0, 1, 1), 2019),
            ((1970, 1, 1), 49),
            ((2019, 6, 25), 0),
        ] {
            let user = User::with_birthdate(y, m, d);
            assert_eq!(user.age(), expected);
        }
    }

    #[test]
    fn zero_if_birthdate_in_future() {
        for ((y, m, d), expected) in vec![
            ((2032, 6, 25), 0),
            ((2020, 6, 27), 0),
            ((3000, 6, 27), 0),
            ((9999, 6, 27), 0),
        ] {
            let user = User::with_birthdate(y, m, d);
            assert_eq!(user.age(), expected);
        }
    }

    #[test]
    fn checks_adulthood() {
        for ((y, m, d), expected) in vec![
            ((2000, 6, 26), true),   // exactly 19 years old
            ((2001, 6, 26), true),   // turned 18 today
            ((2001, 6, 27), false),  // birthday tomorrow
            ((2010, 1, 1), false),   // clearly underage
            ((2030, 1, 1), false),   // future date should be treated as not adult
        ] {
            let user = User::with_birthdate(y, m, d);
            assert_eq!(user.is_adult(), expected);
        }
    }
}<|MERGE_RESOLUTION|>--- conflicted
+++ resolved
@@ -2,22 +2,6 @@
 
 const NOW: &str = "2019-06-26";
 
-<<<<<<< HEAD
-fn parse_now() -> (i32, u32, u32) {
-    let parts: Vec<_> = NOW
-        .split('-')
-        .map(|part| part.parse::<u32>().unwrap_or(0))
-        .collect();
-
-    let year = parts.get(0).copied().unwrap_or(0) as i32;
-    let month = parts.get(1).copied().unwrap_or(0);
-    let day = parts.get(2).copied().unwrap_or(0);
-    (year, month, day)
-}
-
-#[derive(Debug, Clone, Copy)]
-=======
->>>>>>> f643da94
 struct User {
     birth_year: i32,
     birth_month: u32,
@@ -35,32 +19,6 @@
 
     /// Returns current age of [`User`] in years.
     fn age(&self) -> u16 {
-<<<<<<< HEAD
-        let (now_year, now_month, now_day) = parse_now();
-
-        let birth_is_future = self.birth_year > now_year
-            || (self.birth_year == now_year && self.birth_month > now_month)
-            || (self.birth_year == now_year
-                && self.birth_month == now_month
-                && self.birth_day > now_day);
-
-        if birth_is_future {
-            return 0;
-        }
-
-        let mut years = now_year - self.birth_year;
-        if (self.birth_month, self.birth_day) > (now_month, now_day) {
-            years -= 1;
-        }
-
-        if years <= 0 {
-            0
-        } else if years < 3 {
-            0
-        } else {
-            years as u16
-        }
-=======
         let (now_year, now_month, now_day) = now_components();
 
         if self.birth_year > now_year
@@ -80,7 +38,6 @@
         }
 
         age as u16
->>>>>>> f643da94
     }
 
     /// Checks if [`User`] is 18 years old at the moment.
